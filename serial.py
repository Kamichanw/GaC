from transformers import AutoModelForCausalLM, AutoTokenizer
import torch
import time
import importlib
import yaml
from pprint import pprint
import numpy as np
from tqdm import tqdm
import argparse
from transformers import DynamicCache


def load_config(path):
    with open(path) as f:
        config = yaml.safe_load(f)
    return config


def load_models(path):
    config = load_config(path)
    models = []
    tokenizers = []
    scores = []

    for model_cfg in config["CONFIG_API_SERVER"]:
        model = (
            AutoModelForCausalLM.from_pretrained(
                model_cfg["weight"], torch_dtype=torch.float16
            )
            .to("cuda:0")
            .eval()
        )

        tokenizer = AutoTokenizer.from_pretrained(model_cfg["weight"])

        models.append(model)
        tokenizers.append(tokenizer)
        scores.append(model_cfg["score"])

    first_vocab = tokenizers[0].get_vocab()
    for tok in tokenizers[1:]:
        assert tok.get_vocab() == first_vocab, "All tokenizers must be identical"

    total_score = sum(scores)
    if config["NORM_TYPE_API_SERVER"] == "average":
        weights = [1 / len(models)] * len(models)
    else:
        weights = [s / total_score for s in scores]

    return models, tokenizers[0], weights


models, tokenizer, ensemble_weights = None, None, None


def ensemble_greedy_decode(input_text, max_new_tokens=20):
    input_ids = tokenizer.encode(input_text, return_tensors="pt").to(models[0].device)
    current_ids = input_ids.clone()

    past_key_values = [None for _ in range(len(models))]
    cache_position = torch.arange(
        input_ids.shape[1], dtype=torch.int64, device="cuda:0"
    )
    start, end = torch.cuda.Event(enable_timing=True), torch.cuda.Event(
        enable_timing=True
    )
    start.record()
    for _ in range(max_new_tokens):
        with torch.no_grad():
            probs = []
            for i, model in enumerate(models):
                outputs = model(
                    current_ids,
                    use_cache=True,
                    past_key_values=past_key_values[i],
                    cache_position=cache_position,
                )
                probs.append(torch.softmax(outputs.logits[:, -1, :], -1))
<<<<<<< HEAD
                cache = outputs.past_key_values
=======
                past_key_values[i] = outputs.past_key_values
>>>>>>> fe66cfe8

        weighted_probs = torch.zeros_like(probs[0])
        for weight, prob in zip(ensemble_weights, probs):
            weighted_probs += weight * prob

        next_token = torch.argmax(weighted_probs, dim=-1, keepdim=True)
        current_ids = torch.cat([current_ids, next_token], dim=-1)
        cache_position = cache_position[-1:] + 1

        if next_token.item() == tokenizer.eos_token_id:
            break

    end.record()
    torch.cuda.synchronize()

    total_time = start.elapsed_time(end) / 1000.0
    num_tokens = current_ids.shape[1] - input_ids.shape[1]
    return {
        "response": [tokenizer.decode(current_ids[0], skip_special_tokens=True)],
        "num_tokens": num_tokens,
        "total_time": total_time,
        "num_tokens_per_sec": num_tokens / total_time if total_time > 0 else 0,
    }


def warpped_sampling(prompts, max_prompt_len, port=None):
    results = {
        "generated": [],
        "total_time": [],
        "num_tokens": [],
        "num_tokens_per_sec": [],
    }

    for prompt in tqdm(prompts, desc="Processing prompts"):
        response = ensemble_greedy_decode(prompt, max_new_tokens=max_prompt_len)

        results["num_tokens"].append(response["num_tokens"])
        results["total_time"].append(response["total_time"])
        results["num_tokens_per_sec"].append(response["num_tokens_per_sec"])
        results["generated"].append(response["response"][0])

        current_speed = np.mean(results["num_tokens_per_sec"])
        print(f"Current speed: {current_speed:.2f} tokens/sec")

    return results


def init_dataset(dataset_name, dataset_size, use_fewshot):
    print(f"Initializing dataset: {dataset_name}")
    MyDataset = importlib.import_module(
        f"src.mydatasets.{dataset_name}.mydataset"
    ).MyDataset
    return MyDataset(size=dataset_size, use_fewshot=use_fewshot)


def process_result(results, evaluate_func):
    results_stats = {
        "performance": evaluate_func(results["generated"]),
        "num_tokens_per_sec": np.mean(results["num_tokens_per_sec"]),
        "total_time": np.mean(results["total_time"]),
        "num_tokens": np.mean(results["num_tokens"]),
    }
    pprint(results_stats)


if __name__ == "__main__":
    parser = argparse.ArgumentParser(description="Run ensemble model decoding")
    parser.add_argument(
        "--dataset_name", type=str, default="gsm8k", help="Dataset name"
    )
    parser.add_argument("--dataset_size", type=int, default=5, help="Dataset size")
    parser.add_argument(
        "--use_fewshot", action="store_true", help="Use few-shot learning"
    )
    parser.add_argument("--path", type=str, help="Path to the YAML configuration file")

    args = parser.parse_args()
    torch.manual_seed(42)

    # Load models and tokenizer
    models, tokenizer, ensemble_weights = load_models(args.path)

    dataset = init_dataset(args.dataset_name, args.dataset_size, args.use_fewshot)
    results = warpped_sampling(dataset.get_prompts(), max_prompt_len=128)

    process_result(results, dataset.evaluate)<|MERGE_RESOLUTION|>--- conflicted
+++ resolved
@@ -76,11 +76,7 @@
                     cache_position=cache_position,
                 )
                 probs.append(torch.softmax(outputs.logits[:, -1, :], -1))
-<<<<<<< HEAD
-                cache = outputs.past_key_values
-=======
                 past_key_values[i] = outputs.past_key_values
->>>>>>> fe66cfe8
 
         weighted_probs = torch.zeros_like(probs[0])
         for weight, prob in zip(ensemble_weights, probs):
